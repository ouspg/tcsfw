from tcsfw.claim import Claim
from tcsfw.claim_set import Claims, EncryptionClaim, UpdateClaim, ReleaseClaim, BOMClaim, \
    AuthenticationClaim, AvailabilityClaim, PermissionClaim, \
    NoVulnerabilitiesClaim, ProtocolClaim
<<<<<<< HEAD
from tcsfw.model import HostType
=======
from tcsfw.basics import HostType
>>>>>>> 01f976c9
from tcsfw.requirement import Specification
from tcsfw.selector import ConnectionSelector, HostSelector, Locations, ServiceSelector


def req(text: str, extends: Claim):
    return text, None, [extends]


class DefaultSpecification(Specification):
    """The default requirement specification"""
    def __init__(self):
        super().__init__("default", "Default requirements")
        self.short_infos = True

        # Categories and claims from 2023 article

        # Security design
        # [x] Network nodes are defined
        self.no_unexpected_nodes = self._req(
            "no-unexp-nodes",
            # NOTE: HostSelector picks also the unexpected nodes, which will have expected=False
            HostSelector(with_unexpected=True) ^ Claims.name("Network nodes are defined", Claims.EXPECTED))
        # [x] Network services are defined
        self.no_unexpected_services = self._req(
            "no-unexp-services",
            ServiceSelector(with_unexpected=True) ^ Claims.name("Network services are defined", Claims.EXPECTED))
        # [ ] Network connections are defined
        self.no_unexpected_connections = self._req(
            "no-unexp-connections",
            ConnectionSelector(with_unexpected=True) ^ Claims.name("Network connections are defined", Claims.EXPECTED))
        # Interface security
        # [ ] Protocol best practises are used
        self.protocol_best = self._req(
            "protocol-best",
            # NOTE: HTTP redirect should only be viable for HTTP!
            Locations.SERVICE ^ Claims.name("Use protocol best practices",
                                            ProtocolClaim() | Claims.HTTP_REDIRECT))
        # Web security
        # [ ] Web best practises are used
        self.web_best = self._req(
            "web-best",
            # "Web best practises are used",
            Locations.SERVICE.web() ^ Claims.name("Web best practises are used",
                                                  Claims.WEB_BEST_PRACTICE | Claims.HTTP_REDIRECT))
        # Authentication
        # [x] Services are authenticated
        self.service_authenticate = self._req(
            "service-auth",
            Locations.SERVICE.direct() ^ Claims.name("Services are authenticated",
                                                     AuthenticationClaim() | Claims.HTTP_REDIRECT))
        # Data protection
        # [x] Connections are encrypted
        self.connection_encrypt = self._req(
            "conn-encrypt",
            Locations.CONNECTION ^ Claims.name("Connections are encrypted",
                                               EncryptionClaim() | Claims.HTTP_REDIRECT))
        # NOTE: Covered by protocol best practises
        # self.service_encrypt = self._req(
        #     "service-encrypt",
        #     Locations.SERVICE ^ Claims.name("Connections are encrypted",
        #                                        EncryptionClaim() | Claims.HTTP_REDIRECT))
        # [ ] Private data is defined
        self.private_data = self._req(
            "private-data",
            Locations.DATA ^ Claims.name("Private data is defined", Claims.SENSITIVE_DATA))

        # [x] Privacy policy is defined
        self.privacy_policy = self._req(
            "privacy-policy",
            Locations.SYSTEM ^ AvailabilityClaim("privacy-policy").name("Privacy policy is available"))
        # Updates
        # [x] Updates are secure and automatic
        self.updates = self._req(
            "updates",
            Locations.SOFTWARE ^ UpdateClaim("Automated software updates"))
        # [x] SBOM is defined
        self.sbom = self._req(
            "sbom",
            Locations.SOFTWARE ^ BOMClaim(description="SBOM is defined"))
        # [x] No vulnerabilities are known
        self.no_known_vulnerabilities = self._req(
            "no-known-vuln",
            Locations.SOFTWARE ^ NoVulnerabilitiesClaim(description="No vulnerabilities are known"))
        # Vulnerability process
        # [ ] Security policy is defined
        self.security_policy = self._req(
            "security-policy",
            Locations.SYSTEM ^ AvailabilityClaim("security-policy").name("Security policy is available"))
        # [x] Release history is available
        self.release_info = self._req(
            "release-info",
            Locations.SOFTWARE ^ ReleaseClaim("Release history is available"))
        # Mobile applications
        # [ ] Permissions are appropriate
        self.permissions = self._req(
            "permissions",
            Locations.HOST.type_of(HostType.MOBILE) / Locations.SOFTWARE
            ^ PermissionClaim().name("Permissions are appropriate"))

        # NOTE: A good one - Censys gives AS numbers - later?!
        # self.external_dependency_services = self._add(
        #     "ext-dep-services",
        #     "Used external services defined",
        #     Claims.HOST.backend())


DEFAULT = DefaultSpecification()<|MERGE_RESOLUTION|>--- conflicted
+++ resolved
@@ -2,11 +2,7 @@
 from tcsfw.claim_set import Claims, EncryptionClaim, UpdateClaim, ReleaseClaim, BOMClaim, \
     AuthenticationClaim, AvailabilityClaim, PermissionClaim, \
     NoVulnerabilitiesClaim, ProtocolClaim
-<<<<<<< HEAD
-from tcsfw.model import HostType
-=======
 from tcsfw.basics import HostType
->>>>>>> 01f976c9
 from tcsfw.requirement import Specification
 from tcsfw.selector import ConnectionSelector, HostSelector, Locations, ServiceSelector
 
