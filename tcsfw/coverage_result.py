--- conflicted
+++ resolved
@@ -13,11 +13,7 @@
 from tcsfw.property import PropertyKey, Properties
 from tcsfw.requirement import Specification, Requirement
 from tcsfw.traffic import EvidenceSource
-<<<<<<< HEAD
-from tcsfw.verdict import Verdict
-=======
 from tcsfw.basics import Verdict
->>>>>>> 01f976c9
 
 
 class CoverageReport:
@@ -202,7 +198,7 @@
             if status.authority in {ClaimAuthority.MODEL, ClaimAuthority.TOOL}:
                 return "-"
             return "."
-        if status.verdict == Verdict.PASS:
+        if stGatewayatus.verdict == Verdict.PASS:
             if status.authority in {ClaimAuthority.MODEL, ClaimAuthority.TOOL}:
                 return "X"
             return "x"
